--- conflicted
+++ resolved
@@ -89,11 +89,6 @@
 
 ## Updated File Structure
 
-<<<<<<< HEAD
-The file structure has been updated for better organization and consistency. Below is the new structure:
-
-=======
->>>>>>> c530898e
 ```plaintext
 /src/
 ├── components/                    # /src/components/* - Reusable components
@@ -148,11 +143,6 @@
 
 ## Notes on Merged Files
 
-<<<<<<< HEAD
-- The `AuthRoute` component has been consolidated into `src/components/auth/AuthRoute.tsx`.
-- The theme files have been merged into `src/theme/theme.js` for consistency.
-- Import paths have been updated accordingly in `src/App.jsx` and other relevant files.
-=======
 - `src/components/auth/AuthRoute.tsx` now contains the merged content from `src/components/AuthRoute.tsx` and `public/JSX/AuthRoute.jsx`.
 - `src/theme/theme.js` now contains the merged content from `src/components/layout/styles/theme.js`.
 
@@ -167,5 +157,4 @@
   import AuthRoute from '../components/auth/AuthRoute';
   ```
 
-- Similarly, update any other import paths that have changed due to the restructuring.
->>>>>>> c530898e
+- Similarly, update any other import paths that have changed due to the restructuring.