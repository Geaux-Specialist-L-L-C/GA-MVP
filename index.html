--- conflicted
+++ resolved
@@ -9,11 +9,7 @@
     <meta http-equiv="Cross-Origin-Resource-Policy" content="same-site" />
     <meta http-equiv="Content-Security-Policy" content="
       default-src 'self';
-<<<<<<< HEAD
-      script-src 'self' 'unsafe-inline' 'unsafe-eval' https://*.firebaseio.com https://*.googleapis.com https://apis.google.com https://*.google.com https://*.gstatic.com;
-=======
       script-src 'self' 'unsafe-inline' 'unsafe-eval' https://*.firebaseio.com https://*.firebase.com https://*.googleapis.com https://apis.google.com https://*.gstatic.com https://www.googletagmanager.com;
->>>>>>> f949a6e7
       style-src 'self' 'unsafe-inline' https://fonts.googleapis.com;
       font-src 'self' https://fonts.gstatic.com;
       img-src 'self' data: https: blob:;
