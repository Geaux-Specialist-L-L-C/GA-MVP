<<<<<<< HEAD
// src/index.tsx
// This file has been deprecated
// The application entry point is now in main.tsx
=======
import React from 'react';
import ReactDOM from 'react-dom/client';
import { BrowserRouter } from 'react-router-dom';
import { AuthProvider } from './contexts/AuthContext';
import { ProfileProvider } from './contexts/ProfileContext';
import App from './App';
import ErrorBoundary from './components/shared/ErrorBoundary';
import './index.css';

// Firebase configuration with environment variables
const firebaseConfig = {
  apiKey: import.meta.env.VITE_FIREBASE_API_KEY,
  authDomain: import.meta.env.VITE_FIREBASE_AUTH_DOMAIN,
  projectId: import.meta.env.VITE_FIREBASE_PROJECT_ID,
  storageBucket: import.meta.env.VITE_FIREBASE_STORAGE_BUCKET,
  messagingSenderId: import.meta.env.VITE_FIREBASE_MESSAGING_SENDER_ID,
  appId: import.meta.env.VITE_FIREBASE_APP_ID,
  measurementId: import.meta.env.VITE_FIREBASE_MEASUREMENT_ID,
  databaseURL: import.meta.env.VITE_FIREBASE_DATABASE_URL
};

// SSL configuration
const sslConfig = {
  key: import.meta.env.VITE_SSL_KEY,
  cert: import.meta.env.VITE_SSL_CERT
};

// Listen for auth service worker status events
window.addEventListener('firebase-auth-worker-status', (event: Event) => {
  const { success, isSecure, error } = (event as CustomEvent).detail;
  if (!success) {
    console.warn(
      'Auth service worker initialization status:', 
      { success, isSecure, error }
    );
  }
});

// Listen for auth errors from service worker
window.addEventListener('firebase-auth-error', (event: Event) => {
  const { error, fallbackToRedirect } = (event as CustomEvent).detail;
  console.error('Firebase auth error:', error);
  if (fallbackToRedirect) {
    console.info('Falling back to redirect method for authentication');
  }
});

const root = ReactDOM.createRoot(
  document.getElementById('root') as HTMLElement
);

root.render(
  <React.StrictMode>
    <ErrorBoundary>
      <BrowserRouter>
        <AuthProvider>
          <ProfileProvider>
            <App />
          </ProfileProvider>
        </AuthProvider>
      </BrowserRouter>
    </ErrorBoundary>
  </React.StrictMode>
);
>>>>>>> 6479b31d
<|MERGE_RESOLUTION|>--- conflicted
+++ resolved
@@ -1,8 +1,6 @@
-<<<<<<< HEAD
 // src/index.tsx
 // This file has been deprecated
 // The application entry point is now in main.tsx
-=======
 import React from 'react';
 import ReactDOM from 'react-dom/client';
 import { BrowserRouter } from 'react-router-dom';
@@ -66,5 +64,4 @@
       </BrowserRouter>
     </ErrorBoundary>
   </React.StrictMode>
-);
->>>>>>> 6479b31d
+);