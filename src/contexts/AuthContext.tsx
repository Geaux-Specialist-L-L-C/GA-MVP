--- conflicted
+++ resolved
@@ -1,5 +1,4 @@
 // File: /src/contexts/AuthContext.tsx
-<<<<<<< HEAD
 // Description: Authentication context for managing auth state and functions.
 // Author: GitHub Copilot
 // Created: [Date]
@@ -24,32 +23,16 @@
   signup: (email: string, password: string) => Promise<UserCredential>;
   logout: () => Promise<void>;
   setAuthError: (error: string | null) => void;
-=======
-// Description: Auth context using Supabase with proper error handling
-// Author: [Your Name]
-// Created: [Date]
-
-import React, { createContext, useContext, useState, useEffect } from 'react';
-import { User, Session, AuthError, AuthChangeEvent } from '@supabase/supabase-js';
-import { supabase } from '../supabaseClient';
-
-interface AuthContextProps {
-  user: User | null;
-  session: Session | null;
-  signIn: (email: string, password: string) => Promise<void>;
-  signOut: () => Promise<void>;
-  error: string | null;
-  loading: boolean;
->>>>>>> 6479b31d
 }
 
 const AuthContext = createContext<AuthContextProps | undefined>(undefined);
 
 export const AuthProvider: React.FC<{ children: React.ReactNode }> = ({ children }) => {
-<<<<<<< HEAD
   const [currentUser, setCurrentUser] = useState<User | null>(null);
-  const [loading, setLoading] = useState<boolean>(true);
-  const [authError, setAuthError] = useState<string | null>(null);
+  const [isAuthReady, setIsAuthReady] = useState(false);
+  const [error, setError] = useState<string | null>(null);
+  const [loading, setLoading] = useState(false);
+  const authService = new AuthService();
 
   useEffect(() => {
     const unsubscribe = auth.onAuthStateChanged((user) => {
@@ -65,45 +48,9 @@
     } catch (error) {
       setAuthError('Failed to sign in');
       throw error;
-=======
-  const [user, setUser] = useState<User | null>(null);
-  const [session, setSession] = useState<Session | null>(null);
-  const [error, setError] = useState<string | null>(null);
-  const [loading, setLoading] = useState(true);
+    }
+  };
 
-  useEffect(() => {
-    try {
-      // Get initial session
-      supabase.auth.getSession().then(({ data: { session }, error }) => {
-        if (error) {
-          setError('Failed to get session: ' + error.message);
-        } else {
-          setSession(session);
-          setUser(session?.user ?? null);
-        }
-        setLoading(false);
-      });
-
-      // Listen for auth changes
-      const { data: { subscription } } = supabase.auth.onAuthStateChange(
-        async (event: AuthChangeEvent, session: Session | null) => {
-          setSession(session);
-          setUser(session?.user ?? null);
-          setError(null);
-        }
-      );
-
-      return () => {
-        subscription.unsubscribe();
-      };
-    } catch (err) {
-      setError('Authentication service initialization failed');
-      setLoading(false);
->>>>>>> 6479b31d
-    }
-  }, []);
-
-<<<<<<< HEAD
   const loginWithGoogle = async () => {
     try {
       await signInWithGoogle();
@@ -111,9 +58,9 @@
       setAuthError('Failed to sign in with Google');
       throw error;
     }
-  };
+  }, []);
 
-  const signup = async (email: string, password: string): Promise<UserCredential> => {
+  const login = async () => {
     try {
       return await createUserWithEmailAndPassword(auth, email, password);
     } catch (error) {
@@ -145,41 +92,6 @@
   return (
     <AuthContext.Provider value={value}>
       {!loading && children}
-=======
-  const signIn = async (email: string, password: string): Promise<void> => {
-    try {
-      setError(null);
-      setLoading(true);
-      const { error } = await supabase.auth.signInWithPassword({ email, password });
-      if (error) throw error;
-    } catch (err) {
-      const authError = err as AuthError;
-      setError(authError.message || 'Failed to sign in');
-      throw err;
-    } finally {
-      setLoading(false);
-    }
-  };
-
-  const signOut = async (): Promise<void> => {
-    try {
-      setError(null);
-      setLoading(true);
-      const { error } = await supabase.auth.signOut();
-      if (error) throw error;
-    } catch (err) {
-      const authError = err as AuthError;
-      setError(authError.message || 'Failed to sign out');
-      throw err;
-    } finally {
-      setLoading(false);
-    }
-  };
-
-  return (
-    <AuthContext.Provider value={{ user, session, signIn, signOut, error, loading }}>
-      {children}
->>>>>>> 6479b31d
     </AuthContext.Provider>
   );
 };
