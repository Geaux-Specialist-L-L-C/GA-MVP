--- conflicted
+++ resolved
@@ -47,28 +47,6 @@
 
   useEffect(() => {
     console.log('Auth init start');
-<<<<<<< HEAD
-    const unsubscribe = onAuthStateChanged(auth, (user) => {
-      console.log('onAuthStateChanged user=', user);
-      setCurrentUser(user);
-      setError(null);
-      if (!authResolvedRef.current) {
-        authResolvedRef.current = true;
-        setLoading(false);
-        setIsAuthReady(true);
-      }
-    }, (authError) => {
-      console.error('Auth state change error:', authError);
-      setError(authError instanceof Error ? authError.message : 'Failed to determine auth state');
-      if (!authResolvedRef.current) {
-        authResolvedRef.current = true;
-        setLoading(false);
-        setIsAuthReady(true);
-      }
-    });
-
-    return () => unsubscribe();
-=======
     const unsubscribe = onAuthStateChanged(
       auth,
       (user) => {
@@ -95,7 +73,6 @@
     return () => {
       unsubscribe();
     };
->>>>>>> 3b29c39a
   }, []);
 
   useEffect(() => {
