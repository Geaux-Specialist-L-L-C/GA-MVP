import React, { createContext, useContext, useEffect, useRef, useState } from 'react';
import {
  createUserWithEmailAndPassword,
  getRedirectResult,
  onAuthStateChanged,
  signInWithEmailAndPassword,
  User,
  UserCredential
} from 'firebase/auth';
import { auth, authInit } from '../config/firebase';
import { firebaseService } from '../services/firebaseService';
import type { AuthContextType } from '../types/auth';

export type AuthContextProps = AuthContextType;

export const AuthContext = createContext<AuthContextProps>({
  currentUser: null,
  user: null,
  loading: true,
  isLoading: true,
  isAuthReady: false,
  error: null,
  login: async () => {
    throw new Error('AuthProvider not initialized');
  },
  loginWithGoogle: async () => {
    throw new Error('AuthProvider not initialized');
  },
  signup: async () => {
    throw new Error('AuthProvider not initialized');
  },
  logout: async () => {
    throw new Error('AuthProvider not initialized');
  },
  clearError: () => undefined
});

export const useAuth = () => useContext(AuthContext);

export const AuthProvider: React.FC<{ children: React.ReactNode }> = ({ children }) => {
  const [currentUser, setCurrentUser] = useState<User | null>(null);
  const [loading, setLoading] = useState(true);
  const [isAuthReady, setIsAuthReady] = useState(false);
  const [error, setError] = useState<string | null>(null);
  const redirectHandledRef = useRef(false);
  const isDev = import.meta.env.DEV;

  useEffect(() => {
    if (isDev) {
      console.debug('[AuthProvider] mount');
    }
    return () => {
      if (isDev) {
        console.debug('[AuthProvider] unmount');
      }
    };
  }, [isDev]);

  useEffect(() => {
    let isMounted = true;
    let unsubscribe = () => undefined;
    let hasResolved = false;
    let authReadyTimeout: ReturnType<typeof setTimeout> | null = null;

    const initAuth = () => {
      if (isDev) {
        console.debug('[AuthProvider] starting authInit');
      }
      // Do not block auth readiness on persistence; Firebase can still report auth state.
      void authInit.catch((authError) => {
        console.warn('[AuthProvider] authInit failed (continuing):', authError);
      });

      if (!isMounted) return;
      if (isDev) {
        console.debug('[AuthProvider] subscribing onAuthStateChanged');
      }
      unsubscribe = onAuthStateChanged(
        auth,
        (user) => {
          console.log('[AuthProvider] onAuthStateChanged fired uid=', user?.uid ?? null);
          if (isDev) {
            console.debug('[AuthProvider] onAuthStateChanged', {
              userUid: user?.uid ?? null,
              currentUserUid: auth.currentUser?.uid ?? null,
              persistenceManager: (auth as { persistenceManager?: unknown }).persistenceManager
            });
          }
          setCurrentUser(user);
          setError(null);
          if (!hasResolved) {
            hasResolved = true;
            setLoading(false);
            setIsAuthReady(true);
            if (authReadyTimeout) {
              clearTimeout(authReadyTimeout);
              authReadyTimeout = null;
            }
          }
        },
        (authError) => {
          console.error('Auth state change error:', authError);
          setError(authError instanceof Error ? authError.message : 'Failed to determine auth state');
          if (!hasResolved) {
            hasResolved = true;
            setLoading(false);
            setIsAuthReady(true);
            if (authReadyTimeout) {
              clearTimeout(authReadyTimeout);
              authReadyTimeout = null;
            }
          }
        }
      );

<<<<<<< HEAD
      if (isDev) {
        authReadyTimeout = setTimeout(() => {
          if (!hasResolved && isMounted) {
            console.error('[AuthProvider] auth readiness timeout: forcing ready state');
            hasResolved = true;
            setIsAuthReady(true);
            setLoading(false);
          }
        }, 8000);
      }
=======
      authReadyTimeout = setTimeout(() => {
        if (!hasResolved) {
          console.error('[AuthProvider] auth readiness timeout: forcing ready state');
          hasResolved = true;
          setIsAuthReady(true);
          setLoading(false);
        }
      }, 2000);
>>>>>>> c2831283
    };

    initAuth();

    return () => {
      isMounted = false;
      unsubscribe();
      if (authReadyTimeout) {
        clearTimeout(authReadyTimeout);
      }
    };
  }, [isDev]);

  useEffect(() => {
    if (redirectHandledRef.current) {
      return;
    }
    redirectHandledRef.current = true;

    const resolveRedirect = async () => {
      try {
        const result = await getRedirectResult(auth);
        console.log('getRedirectResult result=', result);
      } catch (redirectError) {
        console.error('getRedirectResult error:', redirectError);
        setError(
          redirectError instanceof Error
            ? redirectError.message
            : 'Failed to complete redirect sign-in'
        );
      }
    };

    resolveRedirect();
  }, []);

  const clearError = () => setError(null);

  const isPopupCancelled = (authError: unknown): boolean => {
    const firebaseError = authError as { code?: string };
    return firebaseError.code === 'auth/popup-closed-by-user';
  };

  const runWithAuthState = async <T,>(
    action: () => Promise<T>,
    fallbackMessage: string
  ): Promise<T> => {
    setLoading(true);
    setError(null);
    try {
      return await action();
    } catch (authError) {
      if (isPopupCancelled(authError)) {
        return null as T;
      }
      const message =
        authError instanceof Error ? authError.message : fallbackMessage;
      setError(message);
      throw authError instanceof Error ? authError : new Error(message);
    } finally {
      setLoading(false);
    }
  };

  const login = (email: string, password: string): Promise<UserCredential> =>
    runWithAuthState(async () => {
      const credential = await signInWithEmailAndPassword(auth, email, password);
      setCurrentUser(credential.user);
      return credential;
    }, 'Failed to log in');

  const signup = (email: string, password: string): Promise<UserCredential> =>
    runWithAuthState(async () => {
      const credential = await createUserWithEmailAndPassword(auth, email, password);
      setCurrentUser(credential.user);
      return credential;
    }, 'Failed to sign up');

  const loginWithGoogle = (): Promise<User | null> =>
    runWithAuthState(async () => {
      const user = await firebaseService.signInWithGoogle();
      if (user) {
        setCurrentUser(user);
      }
      return user;
    }, 'Failed to sign in with Google');

  const logout = (): Promise<void> =>
    runWithAuthState(async () => {
      await firebaseService.signOut();
    }, 'Failed to log out');

  return (
    <AuthContext.Provider
      value={{
        currentUser,
        user: currentUser,
        loading,
        isLoading: loading,
        isAuthReady,
        error,
        login,
        loginWithGoogle,
        signup,
        logout,
        clearError
      }}
    >
      {children}
    </AuthContext.Provider>
  );
};

export default AuthProvider;<|MERGE_RESOLUTION|>--- conflicted
+++ resolved
@@ -113,18 +113,6 @@
         }
       );
 
-<<<<<<< HEAD
-      if (isDev) {
-        authReadyTimeout = setTimeout(() => {
-          if (!hasResolved && isMounted) {
-            console.error('[AuthProvider] auth readiness timeout: forcing ready state');
-            hasResolved = true;
-            setIsAuthReady(true);
-            setLoading(false);
-          }
-        }, 8000);
-      }
-=======
       authReadyTimeout = setTimeout(() => {
         if (!hasResolved) {
           console.error('[AuthProvider] auth readiness timeout: forcing ready state');
@@ -133,7 +121,6 @@
           setLoading(false);
         }
       }, 2000);
->>>>>>> c2831283
     };
 
     initAuth();
