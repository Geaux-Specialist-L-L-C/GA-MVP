--- conflicted
+++ resolved
@@ -43,26 +43,22 @@
         googleProvider,
         browserPopupRedirectResolver
       );
-      
+
       if (result.user) {
         navigate('/dashboard');
       }
     } catch (error) {
       const authError = error as AuthError;
       if (authError.code === 'auth/popup-blocked') {
-        throw new Error('Please allow popups for this site to enable Google login');
-<<<<<<< HEAD
-      } else if (error.code === 'auth/popup-closed-by-user') {
-        throw new Error('Popup closed by user. Please try again.');
-      } else if (error.message.includes('NS_ERROR_DOM_COEP_FAILED')) {
-        throw new Error('Cross-Origin-Embedder-Policy error. Please check your browser settings.');
-=======
+        throw new Error('Please allow popups for this site to enable Google login.');
       } else if (authError.code === 'auth/popup-closed-by-user') {
         throw new Error('Sign-in cancelled. Please try again when ready.');
       } else if (authError.code === 'auth/cancelled-popup-request') {
         throw new Error('Another sign-in attempt is in progress. Please wait.');
->>>>>>> c5fb790e
+      } else if (authError.message.includes('NS_ERROR_DOM_COEP_FAILED')) {
+        throw new Error('Cross-Origin-Embedder-Policy error. Please check your browser settings.');
       }
+
       // For any other errors, throw the original error
       throw error;
     }
