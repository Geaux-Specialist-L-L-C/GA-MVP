import React from 'react';
import { Outlet } from 'react-router-dom';
import styled from 'styled-components';
import Header from './Header';
<<<<<<< HEAD
import { useAuth } from '../../contexts/AuthContext';
=======
import Footer from './Footer';
import { useAuth } from '../../contexts/AuthContext';
import '../../styles/global.css';
>>>>>>> 15388186

const Layout = () => {
  const { currentUser } = useAuth();

  return (
    <LayoutWrapper>
      <Header />
      <PageContainer>
        <Outlet />
      </PageContainer>
      <Footer />
    </LayoutWrapper>
  );
};

const LayoutWrapper = styled.div`
  min-height: 100vh;
  display: flex;
  flex-direction: column;
  padding-top: var(--header-height);
`;

const PageContainer = styled.main`
  flex: 1;
  max-width: var(--max-width);
  margin: 0 auto;
  padding: var(--spacing-lg);
  width: 100%;
  text-align: center;

  @media (max-width: 768px) {
    padding: var(--spacing-sm);
  }
`;

export default Layout;<|MERGE_RESOLUTION|>--- conflicted
+++ resolved
@@ -2,13 +2,9 @@
 import { Outlet } from 'react-router-dom';
 import styled from 'styled-components';
 import Header from './Header';
-<<<<<<< HEAD
-import { useAuth } from '../../contexts/AuthContext';
-=======
 import Footer from './Footer';
 import { useAuth } from '../../contexts/AuthContext';
 import '../../styles/global.css';
->>>>>>> 15388186
 
 const Layout = () => {
   const { currentUser } = useAuth();
