--- conflicted
+++ resolved
@@ -1,34 +1,63 @@
-import { FontAwesomeIcon } from '@fortawesome/react-fontawesome';
-import './Card.css';
-
-<<<<<<< HEAD
+// filepath: /src/components/common/Card.tsx
 import React from 'react';
 import styled from 'styled-components';
+import { FontAwesomeIcon } from '@fortawesome/react-fontawesome';
+import { IconProp } from '@fortawesome/fontawesome-svg-core';
+
+/**
+ * CardProps interface
+ * @property {IconProp} [icon] - Optional FontAwesome icon
+ * @property {string} [title] - Card title
+ * @property {string} [description] - Card description text
+ * @property {React.ReactNode} [children] - Elements to render inside the card
+ * @property {string} [className] - Optional additional class names for styling
+ */
+interface CardProps {
+  icon?: IconProp;
+  title?: string;
+  description?: string;
+  children?: React.ReactNode;
+  className?: string;
+}
 
 /**
  * Card component for displaying content in a card layout
  * @component
  * @example
  * return (
- *   <Card>
- *     <h1>Title</h1>
- *     <p>Description</p>
+ *   <Card icon="coffee" title="Sample Title" description="Sample Description">
+ *     <p>Any additional content can go here.</p>
  *   </Card>
  * )
  */
-const Card: React.FC<CardProps> = ({ children }) => {
-  return <StyledCard>{children}</StyledCard>;
+const Card: React.FC<CardProps> = ({
+  icon,
+  title,
+  description,
+  children,
+  className,
+}) => {
+  return (
+    <StyledCard className={className}>
+      {icon && (
+        <IconWrapper>
+          <FontAwesomeIcon icon={icon} />
+        </IconWrapper>
+      )}
+      {title && <CardTitle>{title}</CardTitle>}
+      {description && <CardDescription>{description}</CardDescription>}
+      {children}
+    </StyledCard>
+  );
 };
 
-interface CardProps {
-  children: React.ReactNode;
-}
+export default Card;
 
 /* ------------------------------------------
    Styled Components
 ------------------------------------------ */
 const StyledCard = styled.div`
-  background: white;
+  background: #ffffff;
   padding: 2rem;
   border-radius: 8px;
   box-shadow: 0 2px 4px rgba(0, 0, 0, 0.1);
@@ -43,21 +72,20 @@
   }
 `;
 
-=======
-const Card = ({ icon, title, description, children, className }) => {
-  return (
-    <div className={`card ${className || ''}`}>
-      {icon && (
-        <div className="card-icon">
-          <FontAwesomeIcon icon={icon} />
-        </div>
-      )}
-      {title && <h3 className="card-title">{title}</h3>}
-      {description && <p className="card-description">{description}</p>}
-      {children}
-    </div>
-  );
-};
+const IconWrapper = styled.div`
+  font-size: 2rem;
+  margin-bottom: 0.5rem;
+  color: var(--primary-color);
+`;
 
->>>>>>> 1e54556f
-export default Card;+const CardTitle = styled.h3`
+  margin: 0 0 0.5rem;
+  color: #333;
+  font-size: 1.25rem;
+`;
+
+const CardDescription = styled.p`
+  margin: 0 0 1rem;
+  color: #666;
+  line-height: 1.4;
+`;