--- conflicted
+++ resolved
@@ -1,49 +1,68 @@
+// filepath: /src/components/common/Button.tsx
 import React from 'react';
-<<<<<<< HEAD
 import styled from 'styled-components';
 
 /**
- * Button component for reusable button elements
+ * ButtonProps interface
+ * @property {React.ReactNode} children - Elements or text inside the button
+ * @property {() => void} [onClick] - Optional click handler
+ * @property {'primary' | 'secondary'} [variant] - Button style variant
+ * @property {React.CSSProperties} [style] - Inline styles
+ */
+interface ButtonProps {
+  children: React.ReactNode;
+  onClick?: () => void;
+  variant?: 'primary' | 'secondary';
+  style?: React.CSSProperties;
+}
+
+/**
+ * Reusable Button component
  * @component
  * @example
  * return (
- *   <Button onClick={handleClick}>Click Me</Button>
+ *   <Button onClick={handleClick} variant="primary">
+ *     Click Me
+ *   </Button>
  * )
  */
-const Button: React.FC<ButtonProps> = ({ children, onClick, variant }) => {
+const Button: React.FC<ButtonProps> = ({
+  children,
+  onClick,
+  variant = 'primary',
+  style,
+}) => {
   return (
-    <StyledButton onClick={onClick} variant={variant}>
+    <StyledButton onClick={onClick} variant={variant} style={style}>
       {children}
     </StyledButton>
   );
 };
 
-interface ButtonProps {
-  children: React.ReactNode;
-  onClick: () => void;
-  variant?: 'primary' | 'secondary';
-}
+export default Button;
 
 /* ------------------------------------------
    Styled Components
 ------------------------------------------ */
-const StyledButton = styled.button<{ variant?: 'primary' | 'secondary' }>`
+const StyledButton = styled.button<{ variant: 'primary' | 'secondary' }>`
   padding: 0.75rem 1.5rem;
   border: none;
   border-radius: 4px;
   font-size: 1rem;
   cursor: pointer;
   transition: background-color 0.2s;
+  color: #ffffff;
 
   /* Base Styles */
   background-color: ${({ variant }) =>
     variant === 'primary' ? 'var(--primary-color)' : 'var(--secondary-color)'};
-  color: white;
 
-  /* Modifiers */
+  /* Hover Modifiers */
   &:hover {
     background-color: ${({ variant }) =>
-      variant === 'primary' ? 'var(--primary-color-dark)' : 'var(--secondary-color-dark)'};
+      variant === 'primary'
+        ? 'var(--primary-color-dark)'
+        : 'var(--secondary-color-dark)'};
   }
 
   /* Media Queries */
@@ -51,23 +70,4 @@
     padding: 0.5rem 1rem;
     font-size: 0.875rem;
   }
-`;
-=======
-import PropTypes from 'prop-types';
-
-const Button = ({ label, onClick, style }) => {
-  return (
-    <button onClick={onClick} style={style}>
-      {label}
-    </button>
-  );
-};
-
-Button.propTypes = {
-  label: PropTypes.string.isRequired,
-  onClick: PropTypes.func.isRequired,
-  style: PropTypes.object,
-};
->>>>>>> 1e54556f
-
-export default Button;+`;