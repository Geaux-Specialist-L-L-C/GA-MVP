<<<<<<< HEAD
import React from 'react';
=======
>>>>>>> c530898e
import { Navigate, Outlet, useLocation } from 'react-router-dom';
import { useAuth } from '../../contexts/AuthContext';
import LoadingSpinner from '../common/LoadingSpinner';

const AuthRoute = () => {
  const { currentUser, loading } = useAuth();
  const location = useLocation();

  if (loading) {
    return <LoadingSpinner />;
  }

  if (!currentUser) {
    return <Navigate to="/login" state={{ from: location }} replace />;
  }

  if (location.pathname === '/dashboard' && !currentUser.profileComplete) {
    return <Navigate to="/create-profile" replace />;
  }

  return <Outlet />;
};

export default AuthRoute;<|MERGE_RESOLUTION|>--- conflicted
+++ resolved
@@ -1,13 +1,11 @@
-<<<<<<< HEAD
-import React from 'react';
-=======
->>>>>>> c530898e
-import { Navigate, Outlet, useLocation } from 'react-router-dom';
+import { Navigate, Outlet, useLocation, useLocation } from 'react-router-dom';
 import { useAuth } from '../../contexts/AuthContext';
 import LoadingSpinner from '../common/LoadingSpinner';
 
 const AuthRoute = () => {
+const AuthRoute = () => {
   const { currentUser, loading } = useAuth();
+  const location = useLocation();
   const location = useLocation();
 
   if (loading) {
@@ -15,6 +13,7 @@
   }
 
   if (!currentUser) {
+    return <Navigate to="/login" state={{ from: location }} replace />;
     return <Navigate to="/login" state={{ from: location }} replace />;
   }
 
