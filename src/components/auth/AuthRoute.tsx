import React from 'react';
import { Navigate, useLocation } from 'react-router-dom';
import { useAuth } from '../../contexts/AuthContext';
import LoadingSpinner from '../common/LoadingSpinner';
<<<<<<< HEAD
import styled from 'styled-components';

const LoadingContainer = styled.div`
  display: flex;
  justify-content: center;
  align-items: center;
  min-height: 100vh;
  background: rgba(255, 255, 255, 0.8);
`;
=======
>>>>>>> 7c172327

interface AuthRouteProps {
  children: React.ReactNode;
}

const AuthRoute: React.FC<AuthRouteProps> = ({ children }) => {
  const { currentUser, loading } = useAuth();
  const location = useLocation();

  if (loading) {
    return <LoadingSpinner />;
  }

  if (currentUser) {
    // If user is already authenticated, redirect to intended destination or dashboard
    const destination = location.state?.from?.pathname || '/dashboard';
    return <Navigate to={destination} replace />;
  }

<<<<<<< HEAD
  // If user is not authenticated, redirect to login page
  if (!currentUser) {
    return <Navigate to="/login" state={{ from: location }} replace />;
  }

=======
  // Allow access to auth pages if not authenticated
>>>>>>> 7c172327
  return <>{children}</>;
};

export default AuthRoute;<|MERGE_RESOLUTION|>--- conflicted
+++ resolved
@@ -2,7 +2,6 @@
 import { Navigate, useLocation } from 'react-router-dom';
 import { useAuth } from '../../contexts/AuthContext';
 import LoadingSpinner from '../common/LoadingSpinner';
-<<<<<<< HEAD
 import styled from 'styled-components';
 
 const LoadingContainer = styled.div`
@@ -12,8 +11,6 @@
   min-height: 100vh;
   background: rgba(255, 255, 255, 0.8);
 `;
-=======
->>>>>>> 7c172327
 
 interface AuthRouteProps {
   children: React.ReactNode;
@@ -28,20 +25,16 @@
   }
 
   if (currentUser) {
-    // If user is already authenticated, redirect to intended destination or dashboard
-    const destination = location.state?.from?.pathname || '/dashboard';
-    return <Navigate to={destination} replace />;
+    // If user is already logged in, redirect to dashboard
+    return <Navigate to="/dashboard" state={{ from: location }} replace />;
   }
 
-<<<<<<< HEAD
   // If user is not authenticated, redirect to login page
   if (!currentUser) {
     return <Navigate to="/login" state={{ from: location }} replace />;
   }
 
-=======
   // Allow access to auth pages if not authenticated
->>>>>>> 7c172327
   return <>{children}</>;
 };
 
