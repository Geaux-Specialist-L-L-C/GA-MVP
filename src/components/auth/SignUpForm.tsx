--- conflicted
+++ resolved
@@ -1,23 +1,24 @@
-import { useState } from 'react';
+// filepath: /src/pages/SignUp.jsx
+import React, { useState } from 'react';
 import { useNavigate, Link } from 'react-router-dom';
 import { useAuth } from 'src/contexts/AuthContext';
 import styled from 'styled-components';
 
-<<<<<<< HEAD
+/**
+ * SignUpProps definition (if you have specific typed props, you can detail them here)
+ * @typedef {Object} SignUpProps
+ * @property {string} [exampleProp] - Example prop to illustrate JSDoc usage
+ */
+
 /**
  * SignUp component for user registration
- * @component
- * @example
- * return (
- *   <SignUp />
- * )
+ * @param {SignUpProps} props - Component props
+ * @returns {JSX.Element} - Renders the sign-up page
  */
-const SignUp: React.FC<SignUpProps> = () => {
-=======
 const SignUp = () => {
->>>>>>> 1e54556f
   const navigate = useNavigate();
   const { createUser, googleLogin } = useAuth();
+
   const [formData, setFormData] = useState({
     email: '',
     password: '',
@@ -25,6 +26,7 @@
   const [error, setError] = useState('');
   const [loading, setLoading] = useState(false);
 
+  // Validate form inputs before sending them to Firebase
   const validateForm = () => {
     if (!formData.email || !formData.password) {
       setError('All fields are required');
@@ -41,19 +43,20 @@
     return true;
   };
 
+  // Handle standard email/password signup
   const handleSubmit = async (e) => {
     e.preventDefault();
     if (!validateForm()) return;
 
     setError('');
     setLoading(true);
-    
+
     try {
       await createUser(formData.email, formData.password);
       navigate('/dashboard');
     } catch (err) {
       setError(
-        err.code === 'auth/email-already-in-use' 
+        err.code === 'auth/email-already-in-use'
           ? 'Email already in use. Please try another email or login.'
           : err.code === 'auth/invalid-email'
           ? 'Invalid email address'
@@ -64,10 +67,11 @@
     }
   };
 
+  // Handle Google OAuth signup
   const handleGoogleSignUp = async () => {
     setError('');
     setLoading(true);
-    
+
     try {
       await googleLogin();
       navigate('/dashboard');
@@ -91,27 +95,27 @@
         {error && <ErrorMessage>{error}</ErrorMessage>}
         <form onSubmit={handleSubmit}>
           <FormGroup>
-            <label>Email:</label>
+            <label htmlFor="email">Email:</label>
             <input
+              id="email"
               type="email"
               value={formData.email}
-              onChange={(e) => setFormData(prev => ({
-                ...prev,
-                email: e.target.value
-              }))}
+              onChange={(e) =>
+                setFormData((prev) => ({ ...prev, email: e.target.value }))
+              }
               disabled={loading}
               required
             />
           </FormGroup>
           <FormGroup>
-            <label>Password:</label>
+            <label htmlFor="password">Password:</label>
             <input
+              id="password"
               type="password"
               value={formData.password}
-              onChange={(e) => setFormData(prev => ({
-                ...prev,
-                password: e.target.value
-              }))}
+              onChange={(e) =>
+                setFormData((prev) => ({ ...prev, password: e.target.value }))
+              }
               disabled={loading}
               required
               minLength="6"
@@ -121,19 +125,19 @@
             {loading ? 'Creating Account...' : 'Sign Up'}
           </Button>
         </form>
-        
+
         <Divider>
           <span>OR</span>
         </Divider>
-        
-        <GoogleButton 
+
+        <GoogleButton
           type="button"
           onClick={handleGoogleSignUp}
           disabled={loading}
         >
           {loading ? 'Connecting...' : 'Sign up with Google'}
         </GoogleButton>
-        
+
         <LoginLink>
           Already have an account? <Link to="/login">Log In</Link>
         </LoginLink>
@@ -142,20 +146,93 @@
   );
 };
 
-// Add these new styled components
+export default SignUp;
+
+/* ------------------------------------------
+   Styled Components
+------------------------------------------ */
+
+const FormContainer = styled.div`
+  display: flex;
+  justify-content: center;
+  align-items: center;
+  min-height: 100vh;
+  background-color: #f5f5f5;
+`;
+
+const FormBox = styled.div`
+  background: #ffffff;
+  padding: 2rem;
+  border-radius: 8px;
+  box-shadow: 0 2px 4px rgba(0, 0, 0, 0.1);
+  width: 100%;
+  max-width: 400px;
+
+  h2 {
+    text-align: center;
+    margin-bottom: 1.5rem;
+    color: #333;
+  }
+`;
+
+const ErrorMessage = styled.div`
+  color: red;
+  margin-bottom: 1rem;
+  text-align: center;
+`;
+
+const FormGroup = styled.div`
+  margin-bottom: 1rem;
+
+  label {
+    display: block;
+    margin-bottom: 0.5rem;
+    color: #666;
+  }
+
+  input {
+    width: 100%;
+    padding: 0.5rem;
+    border: 1px solid #ddd;
+    border-radius: 4px;
+    font-size: 1rem;
+  }
+`;
+
+const Button = styled.button`
+  width: 100%;
+  padding: 0.75rem;
+  background-color: #007bff;
+  color: white;
+  border: none;
+  border-radius: 4px;
+  font-size: 1rem;
+  cursor: pointer;
+  transition: background-color 0.2s;
+
+  &:hover {
+    background-color: #0056b3;
+  }
+
+  &:disabled {
+    opacity: 0.7;
+    cursor: not-allowed;
+  }
+`;
+
 const Divider = styled.div`
   display: flex;
   align-items: center;
   text-align: center;
   margin: 20px 0;
-  
+
   &::before,
   &::after {
     content: '';
     flex: 1;
     border-bottom: 1px solid #e2e8f0;
   }
-  
+
   span {
     padding: 0 10px;
     color: #64748b;
@@ -166,7 +243,7 @@
 const GoogleButton = styled.button`
   width: 100%;
   padding: 0.75rem;
-  background-color: white;
+  background-color: #ffffff;
   color: #333;
   border: 1px solid #e2e8f0;
   border-radius: 4px;
@@ -178,11 +255,11 @@
   justify-content: center;
   gap: 10px;
   transition: background-color 0.2s;
-  
+
   &:hover {
     background-color: #f8fafc;
   }
-  
+
   &:disabled {
     opacity: 0.7;
     cursor: not-allowed;
@@ -194,79 +271,14 @@
   margin-top: 1rem;
   font-size: 0.875rem;
   color: #64748b;
-  
+
   a {
     color: #4f46e5;
     text-decoration: none;
     font-weight: 500;
-    
+
     &:hover {
       text-decoration: underline;
     }
   }
-`;
-
-const FormContainer = styled.div`
-  display: flex;
-  justify-content: center;
-  align-items: center;
-  min-height: 100vh;
-  background-color: #f5f5f5;
-`;
-
-const FormBox = styled.div`
-  background: white;
-  padding: 2rem;
-  border-radius: 8px;
-  box-shadow: 0 2px 4px rgba(0, 0, 0, 0.1);
-  width: 100%;
-  max-width: 400px;
-
-  h2 {
-    text-align: center;
-    margin-bottom: 1.5rem;
-    color: #333;
-  }
-`;
-
-const FormGroup = styled.div`
-  margin-bottom: 1rem;
-
-  label {
-    display: block;
-    margin-bottom: 0.5rem;
-    color: #666;
-  }
-
-  input {
-    width: 100%;
-    padding: 0.5rem;
-    border: 1px solid #ddd;
-    border-radius: 4px;
-    font-size: 1rem;
-  }
-`;
-
-const Button = styled.button`
-  width: 100%;
-  padding: 0.75rem;
-  background-color: #007bff;
-  color: white;
-  border: none;
-  border-radius: 4px;
-  font-size: 1rem;
-  cursor: pointer;
-  transition: background-color 0.2s;
-
-  &:hover {
-    background-color: #0056b3;
-  }
-`;
-
-const ErrorMessage = styled.div`
-  color: red;
-  margin-bottom: 1rem;
-  text-align: center;
-`;
-
-export default SignUp;+`;