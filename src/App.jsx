--- conflicted
+++ resolved
@@ -1,53 +1,4 @@
 import React, { Suspense } from 'react';
-<<<<<<< HEAD
-import PropTypes from 'prop-types';
-import { ThemeProvider } from 'styled-components';
-import styled from 'styled-components';
-import { ErrorBoundary } from 'react-error-boundary';
-import { AuthProvider } from './contexts/AuthContext';
-import { LoadingSpinner } from './components/LoadingSpinner';
-import { Layout } from './components/Layout';
-import { AppRoutes } from './routes';
-import { theme } from './theme';
-
-const MainContent = styled.main`
-  min-height: calc(100vh - 70px);
-  flex: 1;
-  position: relative;
-  z-index: 1;
-`;
-
-const ErrorFallback = ({ error }) => (
-  <div role="alert">
-    <h2>Something went wrong:</h2>
-    <pre>{error.message}</pre>
-  </div>
-);
-
-ErrorFallback.propTypes = {
-  error: PropTypes.shape({
-    message: PropTypes.string.isRequired
-  }).isRequired
-};
-
-function App() {
-  return (
-    <ErrorBoundary FallbackComponent={ErrorFallback}>
-      <ThemeProvider theme={theme}>
-        <AuthProvider>
-          <Layout>
-            <Suspense 
-              fallback={<LoadingSpinner />}
-            >
-              <MainContent>
-                <AppRoutes />
-              </MainContent>
-            </Suspense>
-          </Layout>
-        </AuthProvider>
-      </ThemeProvider>
-    </ErrorBoundary>
-=======
 import { BrowserRouter as Router, Routes, Route, Navigate } from 'react-router-dom';
 import { useAuth } from './contexts/AuthContext';
 import ErrorBoundary from './components/shared/ErrorBoundary';
@@ -115,7 +66,6 @@
         </Suspense>
       </ErrorBoundary>
     </Router>
->>>>>>> fb928932
   );
 };
 
